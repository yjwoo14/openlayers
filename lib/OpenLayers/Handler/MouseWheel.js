--- conflicted
+++ resolved
@@ -172,19 +172,12 @@
                 }
                 
                 if (e.wheelDelta) {
-<<<<<<< HEAD
                     delta = e.wheelDelta;
-                    if (window.opera && window.opera.version() < 9.2) {
-                        delta = -delta;
-                    }
                     if (delta % 160 === 0) {
                         // opera have steps of 160 instead of 120
                         delta = delta * 0.75;
                     }
                     delta = delta / 120;
-=======
-                    delta = e.wheelDelta/120;
->>>>>>> 845e612b
                 } else if (e.detail) {
                     // detail in Firefox on OS X is 1/3 of Windows
                     // so force delta 1 / -1
