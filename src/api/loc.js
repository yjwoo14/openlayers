goog.provide('ol.loc');

goog.require('ol.Loc');


/**
 * @typedef {ol.Loc|Array.<number>|Object} loc Location.
 */
ol.LocLike;



/**
 * @export
 * @param {ol.LocLike} loc Location.
 * @return {ol.Loc} Location.
 */
ol.loc = function(loc){

    if (loc instanceof ol.Loc) {
        return loc;
    }
    
    var x = 0;
    var y = 0;
    var z;
    var projection;
    
    if (goog.isArray(loc)) {
        if (loc.length >= 1) {
            x = loc[0];
            if (loc.length >= 2) {
                y = loc[1];
                if (loc.length >= 3) {
                    z = loc[2];
                }
            }
        }
    }
    else 
        if (goog.isObject(loc)) {
            if (goog.isDef(loc.x)) {
                x = loc.x;
            }
            if (goog.isDef(loc.y)) {
                y = loc.y;
            }
            if (goog.isDef(loc.z)) {
                z = loc.z;
            }
            if (goog.isDef(loc.projection)) {
                projection = loc.projection;
            }
        }
        else {
            throw new Error('ol.loc');
        }
    
<<<<<<< HEAD
    return new ol.Loc(x, y, z, projection);
=======
    var loc = new ol.Loc(x, y, z, projection);
    return loc;
>>>>>>> 116c2642
    
};


/**
 * @export
 * @param {ol.Projection=} opt_arg Projection.
 * @return {ol.Loc|ol.Projection|undefined} Result.
 */
ol.Loc.prototype.projection = function(opt_arg){
    if (arguments.length == 1 && goog.isDef(opt_arg)) {
        return this.setProjection(opt_arg);
    }
    else {
        return this.getProjection();
    }
};


/**
 * @export
 * @param {number=} opt_arg X.
 * @return {ol.Loc|number} Result.
 */
ol.Loc.prototype.x = function(opt_arg){
    if (arguments.length == 1 && goog.isDef(opt_arg)) {
        return this.setX(opt_arg);
    }
    else {
        return this.getX();
    }
};


/**
 * @export
 * @param {number=} opt_arg Y.
 * @return {ol.Loc|number} Result.
 */
ol.Loc.prototype.y = function(opt_arg){
    if (arguments.length == 1 && goog.isDef(opt_arg)) {
        return this.setY(opt_arg);
    }
    else {
        return this.getY();
    }
};


/**
 * @export
 * @param {number=} opt_arg Z.
 * @return {ol.Loc|number|undefined} Result.
 */
ol.Loc.prototype.z = function(opt_arg){
    if (arguments.length == 1 && goog.isDef(opt_arg)) {
        return this.setZ(opt_arg);
    }
    else {
        return this.getZ();
    }
};<|MERGE_RESOLUTION|>--- conflicted
+++ resolved
@@ -1,6 +1,7 @@
 goog.provide('ol.loc');
 
 goog.require('ol.Loc');
+goog.require('ol.projection');
 
 
 /**
@@ -12,13 +13,13 @@
 
 /**
  * @export
- * @param {ol.LocLike} loc Location.
+ * @param {ol.LocLike} opt_arg Location.
  * @return {ol.Loc} Location.
  */
-ol.loc = function(loc){
+ol.loc = function(opt_arg){
 
-    if (loc instanceof ol.Loc) {
-        return loc;
+    if (opt_arg instanceof ol.Loc) {
+        return opt_arg;
     }
     
     var x = 0;
@@ -26,42 +27,28 @@
     var z;
     var projection;
     
-    if (goog.isArray(loc)) {
-        if (loc.length >= 1) {
-            x = loc[0];
-            if (loc.length >= 2) {
-                y = loc[1];
-                if (loc.length >= 3) {
-                    z = loc[2];
-                }
-            }
+    if (arguments.length == 1 && goog.isDef(opt_arg)) {
+        if (goog.isArray(opt_arg)) {
+            x = opt_arg[0];
+            y = opt_arg[1];
+            z = opt_arg[2];
+            projection = opt_arg[3];
+        } else if (goog.isObject(opt_arg)) {
+            x = opt_arg['x'];
+            y = opt_arg['y'];
+            z = opt_arg['z'];
+            projection = opt_arg['projection'];
+        } else {
+            throw new Error('ol.loc');
         }
     }
-    else 
-        if (goog.isObject(loc)) {
-            if (goog.isDef(loc.x)) {
-                x = loc.x;
-            }
-            if (goog.isDef(loc.y)) {
-                y = loc.y;
-            }
-            if (goog.isDef(loc.z)) {
-                z = loc.z;
-            }
-            if (goog.isDef(loc.projection)) {
-                projection = loc.projection;
-            }
-        }
-        else {
-            throw new Error('ol.loc');
-        }
+
+    if (goog.isDef(projection)) {
+        projection = ol.projection(projection);
+    }
     
-<<<<<<< HEAD
-    return new ol.Loc(x, y, z, projection);
-=======
     var loc = new ol.Loc(x, y, z, projection);
     return loc;
->>>>>>> 116c2642
     
 };
 
@@ -73,7 +60,7 @@
  */
 ol.Loc.prototype.projection = function(opt_arg){
     if (arguments.length == 1 && goog.isDef(opt_arg)) {
-        return this.setProjection(opt_arg);
+        return this.setProjection(ol.projection(opt_arg));
     }
     else {
         return this.getProjection();
