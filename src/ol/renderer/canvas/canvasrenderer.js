<<<<<<< HEAD
goog.provide('ol.renderer.canvas.Renderer');
goog.provide('ol.renderer.canvas.isSupported');
=======
goog.provide('ol.renderer.canvas.SUPPORTED');
>>>>>>> eef683fc

goog.require('goog.asserts');
goog.require('goog.vec.Mat4');
goog.require('ol.Feature');
goog.require('ol.Pixel');
goog.require('ol.canvas');
goog.require('ol.geom.Geometry');
goog.require('ol.geom.GeometryType');
goog.require('ol.style.LineLiteral');
goog.require('ol.style.PointLiteral');
goog.require('ol.style.PolygonLiteral');
goog.require('ol.style.ShapeLiteral');
goog.require('ol.style.ShapeType');
goog.require('ol.style.SymbolizerLiteral');


/**
 * @const
 * @type {boolean} Is supported.
 */
<<<<<<< HEAD
ol.renderer.canvas.isSupported = ol.canvas.isSupported;



/**
 * @constructor
 * @param {HTMLCanvasElement} canvas Target canvas.
 * @param {goog.vec.Mat4.Number} transform Transform.
 * @param {ol.Pixel=} opt_offset Pixel offset for top-left corner.  This is
 *    provided as an optional argument as a convenience in cases where the
 *    transform applies to a separate canvas.
 */
ol.renderer.canvas.Renderer = function(canvas, transform, opt_offset) {

  var context = /** @type {CanvasRenderingContext2D} */
      (canvas.getContext('2d')),
      dx = goog.isDef(opt_offset) ? opt_offset.x : 0,
      dy = goog.isDef(opt_offset) ? opt_offset.y : 0;

  /**
   * @type {goog.vec.Mat4.Number}
   * @private
   */
  this.transform_ = transform;
  context.setTransform(
      goog.vec.Mat4.getElement(transform, 0, 0),
      goog.vec.Mat4.getElement(transform, 1, 0),
      goog.vec.Mat4.getElement(transform, 0, 1),
      goog.vec.Mat4.getElement(transform, 1, 1),
      goog.vec.Mat4.getElement(transform, 0, 3) + dx,
      goog.vec.Mat4.getElement(transform, 1, 3) + dy);

  var vec = [1, 0, 0];
  goog.vec.Mat4.multVec3NoTranslate(transform, vec, vec);

  /**
   * @type {number}
   * @private
   */
  this.inverseScale_ = 1 / Math.sqrt(vec[0] * vec[0] + vec[1] * vec[1]);

  /**
   * @type {CanvasRenderingContext2D}
   * @private
   */
  this.context_ = context;

};


/**
 * @param {ol.geom.GeometryType} type Geometry type.
 * @param {Array.<ol.Feature>} features Array of features.
 * @param {ol.style.SymbolizerLiteral} symbolizer Symbolizer.
 */
ol.renderer.canvas.Renderer.prototype.renderFeaturesByGeometryType =
    function(type, features, symbolizer) {
  switch (type) {
    case ol.geom.GeometryType.POINT:
      goog.asserts.assert(symbolizer instanceof ol.style.PointLiteral);
      this.renderPointFeatures_(
          features, /** @type {ol.style.PointLiteral} */ (symbolizer));
      break;
    case ol.geom.GeometryType.LINESTRING:
      goog.asserts.assert(symbolizer instanceof ol.style.LineLiteral);
      this.renderLineStringFeatures_(
          features, /** @type {ol.style.LineLiteral} */ (symbolizer));
      break;
    case ol.geom.GeometryType.POLYGON:
      goog.asserts.assert(symbolizer instanceof ol.style.PolygonLiteral);
      this.renderPolygonFeatures_(
          features, /** @type {ol.style.PolygonLiteral} */ (symbolizer));
      break;
    default:
      throw new Error('Rendering not implemented for geometry type: ' + type);
  }
};


/**
 * @param {Array.<ol.Feature>} features Array of line features.
 * @param {ol.style.LineLiteral} symbolizer Line symbolizer.
 * @private
 */
ol.renderer.canvas.Renderer.prototype.renderLineStringFeatures_ =
    function(features, symbolizer) {

  var context = this.context_,
      i, ii, line, coords, dim, j, jj, x, y;

  context.globalAlpha = symbolizer.opacity;
  context.strokeStyle = symbolizer.strokeStyle;
  context.lineWidth = symbolizer.strokeWidth * this.inverseScale_;
  context.beginPath();

  for (i = 0, ii = features.length; i < ii; ++i) {
    line = features[i].getGeometry();
    dim = line.dimension;
    coords = line.coordinates;
    for (j = 0, jj = coords.length; j < jj; j += dim) {
      x = coords[j];
      y = coords[j + 1];
      if (j === 0) {
        context.moveTo(x, y);
      } else {
        context.lineTo(x, y);
      }
    }
  }

  context.stroke();
};


/**
 * @param {Array.<ol.Feature>} features Array of point features.
 * @param {ol.style.PointLiteral} symbolizer Point symbolizer.
 * @private
 */
ol.renderer.canvas.Renderer.prototype.renderPointFeatures_ =
    function(features, symbolizer) {

  var context = this.context_,
      canvas, i, ii, coords, vec;

  if (symbolizer instanceof ol.style.ShapeLiteral) {
    canvas = ol.renderer.canvas.Renderer.renderShape(symbolizer);
  } else {
    throw new Error('Unsupported symbolizer: ' + symbolizer);
  }

  var mid = canvas.width / 2;
  context.save();
  context.setTransform(1, 0, 0, 1, -mid, -mid);
  context.globalAlpha = 1;
  for (i = 0, ii = features.length; i < ii; ++i) {
    coords = features[i].getGeometry().coordinates;
    vec = goog.vec.Mat4.multVec3(
        this.transform_, [coords[0], coords[1], 0], []);
    context.drawImage(canvas, vec[0], vec[1]);
  }
  context.restore();
};


/**
 * @param {Array.<ol.Feature>} features Array of polygon features.
 * @param {ol.style.PolygonLiteral} symbolizer Polygon symbolizer.
 * @private
 */
ol.renderer.canvas.Renderer.prototype.renderPolygonFeatures_ =
    function(features, symbolizer) {

  var context = this.context_,
      strokeStyle = symbolizer.strokeStyle,
      fillStyle = symbolizer.fillStyle,
      i, ii, poly, rings, numRings, coords, dim, j, jj, x, y;

  context.globalAlpha = symbolizer.opacity;
  if (strokeStyle) {
    context.strokeStyle = symbolizer.strokeStyle;
    context.lineWidth = symbolizer.strokeWidth * this.inverseScale_;
  }
  if (fillStyle) {
    context.fillStyle = fillStyle;
  }

  /**
   * Four scenarios covered here:
   * 1) stroke only, no holes - only need to have a single path
   * 2) fill only, no holes - only need to have a single path
   * 3) fill and stroke, no holes
   * 4) holes - render polygon to sketch canvas first
   */
  context.beginPath();
  for (i = 0, ii = features.length; i < ii; ++i) {
    poly = features[i].getGeometry();
    dim = poly.dimension;
    rings = poly.rings;
    numRings = rings.length;
    if (numRings > 1) {
      // scenario 4
      // TODO: use sketch canvas to render outer and punch holes for inner rings
      throw new Error('Rendering holes not implemented');
    } else {
      coords = rings[0].coordinates;
      for (j = 0, jj = coords.length; j < jj; j += dim) {
        x = coords[j];
        y = coords[j + 1];
        if (j === 0) {
          context.moveTo(x, y);
        } else {
          context.lineTo(x, y);
        }
      }
      if (fillStyle && strokeStyle) {
        // scenario 3 - fill and stroke each time
        context.fill();
        context.stroke();
        if (i < ii - 1) {
          context.beginPath();
        }
      }
    }
  }
  if (!(fillStyle && strokeStyle)) {
    if (fillStyle) {
      // scenario 2 - fill all at once
      context.fill();
    } else {
      // scenario 1 - stroke all at once
      context.stroke();
    }
  }
};


/**
 * @param {ol.style.ShapeLiteral} circle Shape symbolizer.
 * @return {!HTMLCanvasElement} Canvas element.
 * @private
 */
ol.renderer.canvas.Renderer.renderCircle_ = function(circle) {
  var size = circle.size + (2 * circle.strokeWidth) + 1,
      mid = size / 2,
      canvas = /** @type {HTMLCanvasElement} */
          (goog.dom.createElement(goog.dom.TagName.CANVAS)),
      context = /** @type {CanvasRenderingContext2D} */
          (canvas.getContext('2d')),
      fillStyle = circle.fillStyle,
      strokeStyle = circle.strokeStyle,
      twoPi = Math.PI * 2;

  canvas.height = size;
  canvas.width = size;

  context.globalAlpha = circle.opacity;

  if (fillStyle) {
    context.fillStyle = circle.fillStyle;
  }
  if (strokeStyle) {
    context.lineWidth = circle.strokeWidth;
    context.strokeStyle = circle.strokeStyle;
  }

  context.beginPath();
  context.arc(mid, mid, circle.size / 2, 0, twoPi, true);

  if (fillStyle) {
    context.fill();
  }
  if (strokeStyle) {
    context.stroke();
  }
  return canvas;
};


/**
 * @param {ol.style.ShapeLiteral} shape Shape symbolizer.
 * @return {!HTMLCanvasElement} Canvas element.
 */
ol.renderer.canvas.Renderer.renderShape = function(shape) {
  var canvas;
  if (shape.type === ol.style.ShapeType.CIRCLE) {
    canvas = ol.renderer.canvas.Renderer.renderCircle_(shape);
  } else {
    throw new Error('Unsupported shape type: ' + shape);
  }
  return canvas;
};
=======
ol.renderer.canvas.SUPPORTED = ol.canvas.SUPPORTED;
>>>>>>> eef683fc
<|MERGE_RESOLUTION|>--- conflicted
+++ resolved
@@ -1,9 +1,5 @@
-<<<<<<< HEAD
 goog.provide('ol.renderer.canvas.Renderer');
-goog.provide('ol.renderer.canvas.isSupported');
-=======
 goog.provide('ol.renderer.canvas.SUPPORTED');
->>>>>>> eef683fc
 
 goog.require('goog.asserts');
 goog.require('goog.vec.Mat4');
@@ -24,8 +20,7 @@
  * @const
  * @type {boolean} Is supported.
  */
-<<<<<<< HEAD
-ol.renderer.canvas.isSupported = ol.canvas.isSupported;
+ol.renderer.canvas.SUPPORTED = ol.canvas.SUPPORTED;
 
 
 
@@ -296,7 +291,4 @@
     throw new Error('Unsupported shape type: ' + shape);
   }
   return canvas;
-};
-=======
-ol.renderer.canvas.SUPPORTED = ol.canvas.SUPPORTED;
->>>>>>> eef683fc
+};