/**
 * @module ol/source/UrlTile
 */
import {getUid} from '../util.js';
import TileState from '../TileState.js';
import {expandUrl, createFromTemplates, nullTileUrlFunction} from '../tileurlfunction.js';
import TileSource, {TileSourceEvent} from '../source/Tile.js';
import TileEventType from '../source/TileEventType.js';
import {getKeyZXY} from '../tilecoord.js';

/**
 * @typedef {Object} Options
 * @property {import("./Source.js").AttributionLike} [attributions]
 * @property {boolean} [attributionsCollapsible=true] Attributions are collapsible.
 * @property {number} [cacheSize]
 * @property {boolean} [opaque]
 * @property {import("../proj.js").ProjectionLike} [projection]
 * @property {import("./State.js").default} [state]
 * @property {import("../tilegrid/TileGrid.js").default} [tileGrid]
 * @property {import("../Tile.js").LoadFunction} tileLoadFunction
 * @property {number} [tilePixelRatio]
 * @property {import("../Tile.js").UrlFunction} [tileUrlFunction]
 * @property {string} [url]
 * @property {Array<string>} [urls]
 * @property {boolean} [wrapX=true]
 * @property {number} [transition]
 */


/**
 * @classdesc
 * Base class for sources providing tiles divided into a tile grid over http.
 *
 * @fires import("./Tile.js").TileSourceEvent
 */
class UrlTile extends TileSource {
  /**
   * @param {Options} options Image tile options.
   */
  constructor(options) {

    super({
      attributions: options.attributions,
      cacheSize: options.cacheSize,
      opaque: options.opaque,
      projection: options.projection,
      state: options.state,
      tileGrid: options.tileGrid,
      tilePixelRatio: options.tilePixelRatio,
      wrapX: options.wrapX,
      transition: options.transition,
      attributionsCollapsible: options.attributionsCollapsible
    });

    /**
     * @private
     * @type {boolean}
     */
    this.generateTileUrlFunction_ = !options.tileUrlFunction;

    /**
     * @protected
     * @type {import("../Tile.js").LoadFunction}
     */
    this.tileLoadFunction = options.tileLoadFunction;

    /**
     * @protected
     * @type {import("../Tile.js").UrlFunction}
     */
<<<<<<< HEAD
    this.tileUrlFunction = this.fixedTileUrlFunction ?
      this.fixedTileUrlFunction.bind(this) : nullTileUrlFunction;
    this.key_ = options.opt_key || this.key_;
=======
    this.tileUrlFunction = options.tileUrlFunction ? options.tileUrlFunction.bind(this) : nullTileUrlFunction;
>>>>>>> 3f69066d

    /**
     * @protected
     * @type {!Array<string>|null}
     */
    this.urls = null;

    if (options.urls) {
      this.setUrls(options.urls);
    } else if (options.url) {
      this.setUrl(options.url);
    }
<<<<<<< HEAD
    if (options.tileUrlFunction) {
      this.setTileUrlFunction(options.tileUrlFunction, options.opt_key);
    }
=======
>>>>>>> 3f69066d

    /**
     * @private
     * @type {!Object<string, boolean>}
     */
    this.tileLoadingKeys_ = {};

  }

  /**
   * Return the tile load function of the source.
   * @return {import("../Tile.js").LoadFunction} TileLoadFunction
   * @api
   */
  getTileLoadFunction() {
    return this.tileLoadFunction;
  }

  /**
   * Return the tile URL function of the source.
   * @return {import("../Tile.js").UrlFunction} TileUrlFunction
   * @api
   */
  getTileUrlFunction() {
    return this.tileUrlFunction;
  }

  /**
   * Return the URLs used for this source.
   * When a tileUrlFunction is used instead of url or urls,
   * null will be returned.
   * @return {!Array<string>|null} URLs.
   * @api
   */
  getUrls() {
    return this.urls;
  }

  /**
   * Handle tile change events.
   * @param {import("../events/Event.js").default} event Event.
   * @protected
   */
  handleTileChange(event) {
    const tile = /** @type {import("../Tile.js").default} */ (event.target);
    const uid = getUid(tile);
    const tileState = tile.getState();
    let type;
    if (tileState == TileState.LOADING) {
      this.tileLoadingKeys_[uid] = true;
      type = TileEventType.TILELOADSTART;
    } else if (uid in this.tileLoadingKeys_) {
      delete this.tileLoadingKeys_[uid];
      type = tileState == TileState.ERROR ? TileEventType.TILELOADERROR :
        (tileState == TileState.LOADED || tileState == TileState.ABORT) ?
          TileEventType.TILELOADEND : undefined;
    }
    if (type != undefined) {
      this.dispatchEvent(new TileSourceEvent(type, tile));
    }
  }

  /**
   * Set the tile load function of the source.
   * @param {import("../Tile.js").LoadFunction} tileLoadFunction Tile load function.
   * @api
   */
  setTileLoadFunction(tileLoadFunction) {
    this.tileCache.clear();
    this.tileLoadFunction = tileLoadFunction;
    this.changed();
  }

  /**
   * Set the tile URL function of the source.
   * @param {import("../Tile.js").UrlFunction} tileUrlFunction Tile URL function.
   * @param {string=} opt_key Optional new tile key for the source.
   * @api
   */
  setTileUrlFunction(tileUrlFunction, opt_key) {
    this.tileUrlFunction = tileUrlFunction;
    this.tileCache.pruneExceptNewestZ();
    if (typeof opt_key !== 'undefined') {
      this.setKey(opt_key);
    } else {
      this.changed();
    }
  }

  /**
   * Set the URL to use for requests.
   * @param {string} url URL.
   * @api
   */
  setUrl(url) {
    const urls = this.urls = expandUrl(url);
    this.setUrls(urls);
  }

  /**
   * Set the URLs to use for requests.
   * @param {Array<string>} urls URLs.
   * @api
   */
  setUrls(urls) {
    this.urls = urls;
    const key = urls.join('\n');
    if (this.generateTileUrlFunction_) {
      this.setTileUrlFunction(createFromTemplates(urls, this.tileGrid), key);
    } else {
      this.setKey(key);
    }
  }

  /**
   * @inheritDoc
   */
  useTile(z, x, y) {
    const tileCoordKey = getKeyZXY(z, x, y);
    if (this.tileCache.containsKey(tileCoordKey)) {
      this.tileCache.get(tileCoordKey);
    }
  }
}


export default UrlTile;<|MERGE_RESOLUTION|>--- conflicted
+++ resolved
@@ -24,6 +24,7 @@
  * @property {Array<string>} [urls]
  * @property {boolean} [wrapX=true]
  * @property {number} [transition]
+ * @property {string} [key]
  */
 
 
@@ -49,6 +50,7 @@
       tilePixelRatio: options.tilePixelRatio,
       wrapX: options.wrapX,
       transition: options.transition,
+      key: options.key,
       attributionsCollapsible: options.attributionsCollapsible
     });
 
@@ -68,13 +70,7 @@
      * @protected
      * @type {import("../Tile.js").UrlFunction}
      */
-<<<<<<< HEAD
-    this.tileUrlFunction = this.fixedTileUrlFunction ?
-      this.fixedTileUrlFunction.bind(this) : nullTileUrlFunction;
-    this.key_ = options.opt_key || this.key_;
-=======
     this.tileUrlFunction = options.tileUrlFunction ? options.tileUrlFunction.bind(this) : nullTileUrlFunction;
->>>>>>> 3f69066d
 
     /**
      * @protected
@@ -87,12 +83,10 @@
     } else if (options.url) {
       this.setUrl(options.url);
     }
-<<<<<<< HEAD
+
     if (options.tileUrlFunction) {
-      this.setTileUrlFunction(options.tileUrlFunction, options.opt_key);
-    }
-=======
->>>>>>> 3f69066d
+      this.setTileUrlFunction(options.tileUrlFunction, this.key_);
+    }
 
     /**
      * @private
@@ -169,14 +163,14 @@
   /**
    * Set the tile URL function of the source.
    * @param {import("../Tile.js").UrlFunction} tileUrlFunction Tile URL function.
-   * @param {string=} opt_key Optional new tile key for the source.
-   * @api
-   */
-  setTileUrlFunction(tileUrlFunction, opt_key) {
+   * @param {string=} key Optional new tile key for the source.
+   * @api
+   */
+  setTileUrlFunction(tileUrlFunction, key) {
     this.tileUrlFunction = tileUrlFunction;
     this.tileCache.pruneExceptNewestZ();
-    if (typeof opt_key !== 'undefined') {
-      this.setKey(opt_key);
+    if (typeof key !== 'undefined') {
+      this.setKey(key);
     } else {
       this.changed();
     }
